/*
 ** dataModel_SleuthkitJNI
 ** The Sleuth Kit 
 **
 ** Brian Carrier [carrier <at> sleuthkit [dot] org]
 ** Copyright (c) 2010-2011 Brian Carrier.  All Rights reserved
 **
 ** This software is distributed under the Common Public License 1.0
 **
 */
#include "tsk3/tsk_tools_i.h"
#include "tsk3/auto/tsk_case_db.h"
#include "jni.h"
#include "dataModel_SleuthkitJNI.h"
#include <locale.h>
#include <time.h>
#include <vector>
#include <map>
#include <string>
#include <algorithm>
#include <sstream>
using std::string;
using std::vector;
using std::map;
using std::stringstream;
using std::for_each;

static TSK_HDB_INFO * m_NSRLDb = NULL;
static std::vector<TSK_HDB_INFO *> m_knownbads;

/**
* Sets flag to throw an TskCoreException back up to the Java code with a specific message.
* Note: exception is thrown to Java code after the native function returns
* not when setThrowTskCoreError() is invoked - this must be addressed in the code following the exception 
* @param the java environment to send the exception to
* @param msg message string
 */
static void
setThrowTskCoreError(JNIEnv * env, const char *msg)
{
    jclass exception;
    exception = env->FindClass("org/sleuthkit/datamodel/TskCoreException");
    env->ThrowNew(exception, msg);
}

/**
* Sets flag to throw an TskCoreException back up to the Java code with the currently set error message.
* Note: exception is thrown to Java code after the native function returns
* not when setThrowTskCoreError() is invoked - this must be addressed in the code following the exception 
* @param the java environment to send the exception to
*/
static void
setThrowTskCoreError(JNIEnv * env)
{
    const char *msg = tsk_error_get();
    setThrowTskCoreError(env, msg);
}

/**
* Sets flag to throw an TskDataException back up to the Java code with a specific message.
* Note: exception is thrown to Java code after the native function returns
* not when setThrowTskDataError() is invoked - this must be addressed in the code following the exception 
* @param the java environment to send the exception to
* @param msg message string
 */
static void
setThrowTskDataError(JNIEnv * env, const char *msg)
{
    jclass exception;
    exception = env->FindClass("org/sleuthkit/datamodel/TskDataException");
    env->ThrowNew(exception, msg);
}

/**
* Sets flag to throw an TskDataException back up to the Java code with the currently set error message.
* Note: exception is thrown to Java code after the native function returns
* not when setThrowTskDataError() is invoked - this must be addressed in the code following the exception 
* @param the java environment to send the exception to
*/
static void
setThrowTskDataError(JNIEnv * env)
{
    const char *msg = tsk_error_get();
    setThrowTskDataError(env, msg);
}


/***** Methods to cast from jlong to data type and check tags
 They all throw an exception if the incorrect type is passed in. *****/
static TSK_IMG_INFO *
castImgInfo(JNIEnv * env, jlong ptr)
{
    TSK_IMG_INFO *lcl = (TSK_IMG_INFO *) ptr;
    if (lcl->tag != TSK_IMG_INFO_TAG) {
        setThrowTskCoreError(env, "Invalid IMG_INFO object");
    }
    return lcl;
}


static TSK_VS_INFO *
castVsInfo(JNIEnv * env, jlong ptr)
{
    TSK_VS_INFO *lcl = (TSK_VS_INFO *) ptr;
    if (lcl->tag != TSK_VS_INFO_TAG) {
        setThrowTskCoreError(env, "Invalid VS_INFO object");
    }

    return lcl;
}

static TSK_VS_PART_INFO *
castVsPartInfo(JNIEnv * env, jlong ptr)
{
    TSK_VS_PART_INFO *lcl = (TSK_VS_PART_INFO *) ptr;
    if (lcl->tag != TSK_VS_PART_INFO_TAG) {
        setThrowTskCoreError(env, "Invalid VS_PART_INFO object");
    }

    return lcl;
}

static TSK_FS_INFO *
castFsInfo(JNIEnv * env, jlong ptr)
{
    TSK_FS_INFO *lcl = (TSK_FS_INFO *) ptr;
    if (lcl->tag != TSK_FS_INFO_TAG) {
        setThrowTskCoreError(env, "Invalid FS_INFO object");
    }
    return lcl;
}


static TSK_FS_FILE *
castFsFile(JNIEnv * env, jlong ptr)
{
    TSK_FS_FILE *lcl = (TSK_FS_FILE *) ptr;
    if (lcl->tag != TSK_FS_FILE_TAG) {
        setThrowTskCoreError(env, "Invalid FS_FILE object");
    }
    return lcl;
}

static TskCaseDb * 
castCaseDb(JNIEnv * env, jlong ptr)
{
    TskCaseDb *lcl = ((TskCaseDb *) ptr);
    if (lcl->m_tag != TSK_CASE_DB_TAG) {
        setThrowTskCoreError(env,
            "Invalid TskCaseDb object");
    }

    return lcl;
}

static int
toTCHAR(JNIEnv * env, TSK_TCHAR * buffer, size_t size, jstring strJ)
{
    jboolean isCopy;
    char *str8 = (char *) env->GetStringUTFChars(strJ, &isCopy);

    return TSNPRINTF(buffer, size, _TSK_T("%") PRIcTSK, str8);
}


/*
 * Open a TskCaseDb with an associated database
 * @return the pointer to the case
 * @param env pointer to java environment this was called from
 * @param dbPath location for the database
 * @rerurns NULL on error
 */
JNIEXPORT jlong JNICALL
    Java_org_sleuthkit_datamodel_SleuthkitJNI_newCaseDbNat(JNIEnv * env,
    jclass obj, jstring dbPathJ) {

    TSK_TCHAR dbPathT[1024];
    toTCHAR(env, dbPathT, 1024, dbPathJ);

    TskCaseDb *tskCase = TskCaseDb::newDb(dbPathT);

    if (tskCase == NULL) {
        setThrowTskCoreError(env);
        return NULL;               
    }

    return (jlong) tskCase;
}


/*
 * Open a TskCaseDb with an associated database
 * @return the pointer to the case
 * @param env pointer to java environment this was called from
 * @param dbPath location for the database
 * @return Returns pointer to object or exception on error
 */
JNIEXPORT jlong JNICALL
    Java_org_sleuthkit_datamodel_SleuthkitJNI_openCaseDbNat(JNIEnv * env,
    jclass obj, jstring dbPathJ) {

    TSK_TCHAR dbPathT[1024];
    toTCHAR(env, dbPathT, 1024, dbPathJ);

    TskCaseDb *tskCase = TskCaseDb::openDb(dbPathT);

    if (tskCase == NULL) {
        setThrowTskCoreError(env);
        return NULL;
    }

    return (jlong) tskCase;
}

/*
 * Close (cleanup) a case
 * @param env pointer to java environment this was called from
 * @param obj the java object this was called from
 * @param caseHandle the pointer to the case
 */
JNIEXPORT void JNICALL
    Java_org_sleuthkit_datamodel_SleuthkitJNI_closeCaseDbNat(JNIEnv * env,
    jclass obj, jlong caseHandle) {

    TskCaseDb *tskCase = castCaseDb(env, caseHandle);

    delete tskCase;
    return;
}

/*
 * Set the NSRL database to use for hash lookups.
 * @param env pointer to java environment this was called from
 * @param obj the java object this was called from
 * @param pathJ the path to the database
 * @return a handle for the nsrl database
 */
JNIEXPORT jint JNICALL
    Java_org_sleuthkit_datamodel_SleuthkitJNI_setDbNSRLNat(JNIEnv * env,
    jclass obj, jstring pathJ) {
 
    if (m_NSRLDb != NULL) {
        tsk_hdb_close(m_NSRLDb);
        m_NSRLDb = NULL;
    }
    TSK_TCHAR pathT[1024];
    toTCHAR(env, pathT, 1024, pathJ);

    TSK_HDB_OPEN_ENUM flags = TSK_HDB_OPEN_IDXONLY;
    TSK_HDB_INFO * tempdb = tsk_hdb_open(pathT, flags);

    if(tempdb == NULL)
    {
        setThrowTskCoreError(env);
        return -1;
    }
    
    m_NSRLDb = tempdb;
    
    return 0;
}

/*
 * Set the "known bad" database to use for hash lookups.
 * @param env pointer to java environment this was called from
 * @param obj the java object this was called from
 * @param pathJ the path to the database
 * @return a handle for the known bad database
 */
JNIEXPORT jint JNICALL
    Java_org_sleuthkit_datamodel_SleuthkitJNI_addDbKnownBadNat(JNIEnv * env,
    jclass obj, jstring pathJ) {

    TSK_TCHAR pathT[1024];
    toTCHAR(env, pathT, 1024, pathJ);

    TSK_HDB_OPEN_ENUM flags = TSK_HDB_OPEN_IDXONLY;
    TSK_HDB_INFO * temp = tsk_hdb_open(pathT, flags);

    if(temp == NULL)
    {
        setThrowTskCoreError(env);
        return -1;
    }

    m_knownbads.push_back(temp);
    
    return m_knownbads.size();
}

/*
 * Get the name of the database pointed to by path
 * @param env pointer to java environment this was called from
 * @param obj the java object this was called from
 * @param pathJ the path to the database
 */
JNIEXPORT jstring JNICALL
    Java_org_sleuthkit_datamodel_SleuthkitJNI_getDbName(JNIEnv * env,
    jclass obj, jstring pathJ) {

    TSK_HDB_OPEN_ENUM flags;
    TSK_TCHAR pathT[1024];
    toTCHAR(env, pathT, 1024, pathJ);
    struct STAT_STR buffer;

    if( TSTAT(pathT, &buffer) != -1 )
        flags = TSK_HDB_OPEN_NONE;
    else
        flags = TSK_HDB_OPEN_IDXONLY;

    TSK_HDB_INFO * tempdb = tsk_hdb_open(pathT, flags);

    if(tempdb == NULL)
    {
        setThrowTskCoreError(env);
        return env->NewStringUTF("-1");
    }

    jstring jname = env->NewStringUTF(tempdb->db_name);

    tsk_hdb_close(tempdb);
    return jname;
}


JNIEXPORT void JNICALL
    Java_org_sleuthkit_datamodel_SleuthkitJNI_closeDbLookupsNat(JNIEnv * env,
    jclass obj) {

    if (m_NSRLDb != NULL) {
        tsk_hdb_close(m_NSRLDb);
        m_NSRLDb = NULL;
    }

    for_each(m_knownbads.begin(), m_knownbads.end(), tsk_hdb_close);
   
    m_knownbads.clear();
}

/*
 * Class:     org_sleuthkit_datamodel_SleuthkitJNI
 * Method:    nsrlDbLookup
 * Signature: (Ljava/lang/String;)I
 */
JNIEXPORT jint JNICALL Java_org_sleuthkit_datamodel_SleuthkitJNI_nsrlDbLookup
(JNIEnv * env, jclass obj, jstring hash){

    jboolean isCopy;

    const char *md5 = (const char *) env->GetStringUTFChars(hash, &isCopy);

    TSK_DB_FILES_KNOWN_ENUM file_known = TSK_DB_FILES_KNOWN_UNKNOWN;

    if (m_NSRLDb != NULL) {
        int8_t retval = tsk_hdb_lookup_str(m_NSRLDb, md5, TSK_HDB_FLAG_QUICK, NULL, NULL);

        if (retval == -1) {
            setThrowTskCoreError(env);
        } else if (retval) {
            file_known = TSK_DB_FILES_KNOWN_KNOWN;
        }
    }

    env->ReleaseStringUTFChars(hash, (const char *) md5);

    return (int) file_known;
}

/*
 * Class:     org_sleuthkit_datamodel_SleuthkitJNI
 * Method:    knownBadDbLookup
 * Signature: (Ljava/lang/String;)I
 */
JNIEXPORT jint JNICALL Java_org_sleuthkit_datamodel_SleuthkitJNI_knownBadDbLookup
(JNIEnv * env, jclass obj, jstring hash, jint dbHandle){

    if((size_t) dbHandle > m_knownbads.size()) {
        setThrowTskCoreError(env, "Invalid database handle");
        return -1;
    }

    jboolean isCopy;

    const char *md5 = (const char *) env->GetStringUTFChars(hash, &isCopy);

    TSK_DB_FILES_KNOWN_ENUM file_known = TSK_DB_FILES_KNOWN_UNKNOWN;

    

    TSK_HDB_INFO * db = m_knownbads.at(dbHandle-1);

    if(db != NULL) {
        int8_t retval = tsk_hdb_lookup_str(db, md5, TSK_HDB_FLAG_QUICK, NULL, NULL);

        if (retval == -1) {
            setThrowTskCoreError(env);
        } else if (retval) {
            file_known = TSK_DB_FILES_KNOWN_KNOWN_BAD;
        }
    }

    env->ReleaseStringUTFChars(hash, (const char *) md5);

    return (int) file_known;
}

/*
 * Create an add-image process that can later be run with specific inputs
 * @return the pointer to the process or NULL on error
 * @param env pointer to java environment this was called from
 * @partam caseHandle pointer to case to add image to
 * @param timezone timezone for the image
 * @param processUnallocSpace whether to process unallocated filesystem blocks and volumes in the image
 * @param noFatFsOrphans whether to skip processing orphans on FAT filesystems
 */
JNIEXPORT jlong JNICALL
    Java_org_sleuthkit_datamodel_SleuthkitJNI_initAddImgNat(JNIEnv * env,
    jclass obj, jlong caseHandle, jstring timezone, jboolean processUnallocSpace, jboolean noFatFsOrphans) {
    jboolean isCopy;

    TskCaseDb *tskCase = castCaseDb(env, caseHandle);

    char envstr[32];
    snprintf(envstr, 32, "TZ=%s", env->GetStringUTFChars(timezone,
            &isCopy));
    if (0 != putenv(envstr)) {
        stringstream ss;
        ss << "Error setting timezone environment, using: ";
        ss << envstr;
        setThrowTskCoreError(env, ss.str().c_str());
        return 0;
    }

    /* we should be checking this somehow */
    TZSET();

    TskAutoDb *tskAuto = tskCase->initAddImage();
    if (tskAuto == NULL) {
        setThrowTskCoreError(env, "Error getting tskAuto handle from initAddImage");
        return 0;
    }

    tskAuto->setProcessUnallocSpace(processUnallocSpace?true:false);
    tskAuto->setNoFatFsOrphans(noFatFsOrphans?true:false);

    return (jlong) tskAuto;
}



/*
 * Create a database for the given image using a pre-created process which can be cancelled.
 * MUST call commitAddImg or revertAddImg afterwards once runAddImg returns.  If there is an 
 * error, you do not need to call revert or commit and the 'process' handle will be deleted.
 * @return the 0 for success 1 for failure
 * @param env pointer to java environment this was called from
 * @param obj the java object this was called from
 * @param process the add-image process created by initAddImgNat
 * @param paths array of strings from java, the paths to the image parts
 * @param num_imgs number of image parts
 * @param timezone the timezone the image is from
 */
JNIEXPORT void JNICALL
    Java_org_sleuthkit_datamodel_SleuthkitJNI_runAddImgNat(JNIEnv * env,
    jclass obj, jlong process, jobjectArray paths, jint num_imgs, jstring timezone) {
    jboolean isCopy;

    TskAutoDb *tskAuto = ((TskAutoDb *) process);
    if (!tskAuto || tskAuto->m_tag != TSK_AUTO_TAG) {
        setThrowTskCoreError(env,
            "runAddImgNat: Invalid TskAutoDb object passed in");
        return;
    }

    //change to true when autopsy needs the block table.
    tskAuto->createBlockMap(false);
    //change to false if hashes aren't needed
    tskAuto->hashFiles(false);

    

    // move the strings into the C++ world

    // get pointers to each of the file names
    char **imagepaths8 = (char **) tsk_malloc(num_imgs * sizeof(char *));
    if (imagepaths8 == NULL) {
        setThrowTskCoreError(env);
        return;
    }
    for (int i = 0; i < num_imgs; i++) {
        imagepaths8[i] =
            (char *) env->
            GetStringUTFChars((jstring) env->GetObjectArrayElement(paths,
                i), &isCopy);
        if (imagepaths8[i] == NULL) {
            setThrowTskCoreError(env,
                "runAddImgNat: Can't convert path strings.");
            return;
        }
    }
    
    const char * tzchar = env->
            GetStringUTFChars(timezone, &isCopy);


    tskAuto->setTz(string(tzchar));

    // process the image (parts)
    uint8_t ret = 0;
    if ( (ret = tskAuto->startAddImage((int) num_imgs, imagepaths8,
        TSK_IMG_TYPE_DETECT, 0)) != 0) {
        stringstream msgss;
        msgss << "Errors occured while ingesting image " << std::endl;
        vector<TskAuto::error_record> errors = tskAuto->getErrorList();
        for (size_t i = 0; i < errors.size(); i++) {
            msgss << (i+1) << ". ";
            msgss << (TskAuto::errorRecordToString(errors[i]));
            msgss << " " << std::endl;
        }

        if (ret == 1) {
            //fatal error
<<<<<<< HEAD
            setThrowTskCoreError(env, msg.c_str());
        }
        else if (ret == 2) {
            //non fatal error
            setThrowTskDataError(env, msg.c_str());
=======
            setThrowTskCoreError(env, msgss.str().c_str());
        }
        else if (ret == 2) {
            //non fatal error
            setThrowTskDataError(env, msgss.str().c_str());
>>>>>>> e1fc7aa7
        }
    }

    // cleanup
    for (int i = 0; i < num_imgs; i++) {
        env->
            ReleaseStringUTFChars((jstring)
            env->GetObjectArrayElement(paths, i), imagepaths8[i]);
    }
    free(imagepaths8);

    env->ReleaseStringUTFChars(timezone, tzchar);

    // @@@ SHOULD WE CLOSE HERE before we commit / revert etc.
    tskAuto->closeImage();

    // if process completes successfully, must call revertAddImgNat or commitAddImgNat to free the TskAutoDb
}



/*
 * Cancel the given add-image process.
 * @param env pointer to java environment this was called from
 * @param obj the java object this was called from
 * @param process the add-image process created by initAddImgNat
 */
JNIEXPORT void JNICALL
    Java_org_sleuthkit_datamodel_SleuthkitJNI_stopAddImgNat(JNIEnv * env,
    jclass obj, jlong process) {
    TskAutoDb *tskAuto = ((TskAutoDb *) process);
    if (!tskAuto || tskAuto->m_tag != TSK_AUTO_TAG) {
        setThrowTskCoreError(env,
            "stopAddImgNat: Invalid TskAutoDb object passed in");
        return;
    }
    tskAuto->stopAddImage();
}


/*
 * Revert the given add-image process.  Deletes the 'process' handle.
 * @param env pointer to java environment this was called from
 * @param obj the java object this was called from
 * @param process the add-image process created by initAddImgNat
 */
JNIEXPORT void JNICALL
    Java_org_sleuthkit_datamodel_SleuthkitJNI_revertAddImgNat(JNIEnv * env,
    jclass obj, jlong process) {
    TskAutoDb *tskAuto = ((TskAutoDb *) process);
    if (!tskAuto || tskAuto->m_tag != TSK_AUTO_TAG) {
        setThrowTskCoreError(env,
            "revertAddImgNat: Invalid TskAutoDb object passed in");
        return;
    }
    if (tskAuto->revertAddImage()) {
        setThrowTskCoreError(env);
        return;
    }
    delete tskAuto;
    tskAuto = 0;
}


/*
 * Commit the given add-image process. Deletes the 'process' handle.
 * @param env pointer to java environment this was called from
 * @param obj the java object this was called from
 * @param process the add-image process created by initAddImgNat
 */
JNIEXPORT jlong JNICALL
    Java_org_sleuthkit_datamodel_SleuthkitJNI_commitAddImgNat(JNIEnv * env,
    jclass obj, jlong process) {
    TskAutoDb *tskAuto = ((TskAutoDb *) process);
    if (!tskAuto || tskAuto->m_tag != TSK_AUTO_TAG) {
        setThrowTskCoreError(env,
             "commitAddImgNat: Invalid TskAutoDb object passed in");
        return -1;
    }
    int64_t imgId = tskAuto->commitAddImage();
    delete tskAuto;
    tskAuto = 0;
    if (imgId == -1) {
        setThrowTskCoreError(env);
        return -1;
    }
    return imgId;
}



/*
 * Open an image pointer for the given image
 * @return the created TSK_IMG_INFO pointer
 * @param env pointer to java environment this was called from
 * @param obj the java object this was called from
 * @param paths the paths to the image parts
 * @param num_imgs number of image parts
 */
JNIEXPORT jlong JNICALL
    Java_org_sleuthkit_datamodel_SleuthkitJNI_openImgNat(JNIEnv * env,
    jclass obj, jobjectArray paths, jint num_imgs) {
    TSK_IMG_INFO *img_info;
    jboolean isCopy;

    // get pointers to each of the file names
    char **imagepaths8 = (char **) tsk_malloc(num_imgs * sizeof(char *));
    if (imagepaths8 == NULL) {
        setThrowTskCoreError(env);
        return NULL;
    }
    for (int i = 0; i < num_imgs; i++) {
        imagepaths8[i] =
            (char *) env->
            GetStringUTFChars((jstring) env->GetObjectArrayElement(paths,
                i), &isCopy);
        // @@@ Error check
    }

    // open the image
    img_info =
        tsk_img_open_utf8((int) num_imgs, imagepaths8, TSK_IMG_TYPE_DETECT,
        0);
    if (img_info == NULL) {
        setThrowTskCoreError(env, tsk_error_get());
    }

    // cleanup
    for (int i = 0; i < num_imgs; i++) {
        env->
            ReleaseStringUTFChars((jstring)
            env->GetObjectArrayElement(paths, i), imagepaths8[i]);
    }
    free(imagepaths8);

    return (jlong) img_info;
}



/*
 * Open the volume system at the given offset
 * @return the created TSK_VS_INFO pointer
 * @param env pointer to java environment this was called from
 * @param obj the java object this was called from
 * @param a_img_info the pointer to the parent img object
 * @param vsOffset the offset of the volume system in bytes
 */
JNIEXPORT jlong JNICALL Java_org_sleuthkit_datamodel_SleuthkitJNI_openVsNat
    (JNIEnv * env, jclass obj, jlong a_img_info, jlong vsOffset) {
    TSK_IMG_INFO *img_info = castImgInfo(env, a_img_info);
    TSK_VS_INFO *vs_info;

    vs_info = tsk_vs_open(img_info, vsOffset, TSK_VS_TYPE_DETECT);
    if (vs_info == NULL) {
        setThrowTskCoreError(env, tsk_error_get());
    }
    return (jlong) vs_info;
}


/*
 * Open volume with the given id from the given volume system
 * @return the created TSK_VS_PART_INFO pointer
 * @param env pointer to java environment this was called from
 * @param obj the java object this was called from
 * @param a_vs_info the pointer to the parent vs object
 * @param vol_id the id of the volume to get
 */
JNIEXPORT jlong JNICALL
Java_org_sleuthkit_datamodel_SleuthkitJNI_openVolNat(JNIEnv * env,
    jclass obj, jlong a_vs_info, jlong vol_id)
{
    TSK_VS_INFO *vs_info = castVsInfo(env, a_vs_info);
    const TSK_VS_PART_INFO *vol_part_info;

    vol_part_info = tsk_vs_part_get(vs_info, (TSK_PNUM_T) vol_id);
    if (vol_part_info == NULL) {
        setThrowTskCoreError(env, tsk_error_get());
    }
    return (jlong) vol_part_info;
}


/*
 * Open file system with the given offset
 * @return the created TSK_FS_INFO pointer
 * @param env pointer to java environment this was called from
 * @param obj the java object this was called from
 * @param a_img_info the pointer to the parent img object
 * @param fs_offset the offset in bytes to the file system 
 */
JNIEXPORT jlong JNICALL Java_org_sleuthkit_datamodel_SleuthkitJNI_openFsNat
    (JNIEnv * env, jclass obj, jlong a_img_info, jlong fs_offset) {
    TSK_IMG_INFO *img_info = castImgInfo(env, a_img_info);
    TSK_FS_INFO *fs_info;

    fs_info =
        tsk_fs_open_img(img_info, (TSK_OFF_T) fs_offset,
        TSK_FS_TYPE_DETECT);
    if (fs_info == NULL) {
        setThrowTskCoreError(env, tsk_error_get());
    }
    return (jlong) fs_info;
}


/*
 * Open the file with the given id in the given file system
 * @return the created TSK_FS_FILE pointer
 * @param env pointer to java environment this was called from
 * @param obj the java object this was called from
 * @param a_fs_info the pointer to the parent file system object
 * @param file_id id of the file to open 
 */
JNIEXPORT jlong JNICALL
Java_org_sleuthkit_datamodel_SleuthkitJNI_openFileNat(JNIEnv * env,
    jclass obj, jlong a_fs_info, jlong file_id)
{
    TSK_FS_INFO *fs_info = castFsInfo(env, a_fs_info);
    TSK_FS_FILE *file_info;

    file_info = tsk_fs_file_open_meta(fs_info, NULL, (TSK_INUM_T) file_id);
    if (file_info == NULL) {
        setThrowTskCoreError(env, tsk_error_get());
    }

    return (jlong) file_info;
}


/** move a local buffer into a new Java array.
 * @param env JNI env
 * @param buf Buffer to copy from
 * @param len Length of bytes in buf
 * @returns Pointer to newly created java byte array or NULL if there is an error
 */
#if 0
static jbyteArray
copyBufToByteArray(JNIEnv * env, const char *buf, ssize_t len)
{
    jbyteArray return_array = env->NewByteArray(len);
    if (return_array == NULL) {
        setThrowTskCoreError(env, "NewByteArray returned error while getting an array to copy buffer into.");
        return NULL;
    }
    env->SetByteArrayRegion(return_array, 0, len, (jbyte*)buf);

    return return_array;
}
#endif

/** move a local buffer into an existing Java array.
 * @param env JNI env
 * @param jbuf Buffer to copy to
 * @param buf Buffer to copy from
 * @param len Length of bytes in buf
 * @returns number of bytes copied or -1 on error
 */
static ssize_t
copyBufToByteArray(JNIEnv * env, jbyteArray jbuf, const char *buf, ssize_t len)
{
    env->SetByteArrayRegion(jbuf, 0, len, (jbyte*)buf);
    return len;
}

/*
 * Read bytes from the given image
 * @return number of bytes read from the image, -1 on error
 * @param env pointer to java environment this was called from
 * @param obj the java object this was called from
 * @param a_img_info the pointer to the image object
 * @param offset the offset in bytes to start at
 * @param len number of bytes to read
 */
JNIEXPORT jint JNICALL
Java_org_sleuthkit_datamodel_SleuthkitJNI_readImgNat(JNIEnv * env,
    jclass obj, jlong a_img_info, jbyteArray jbuf, jlong offset, jlong len)
{
    char *buf = (char *) tsk_malloc((size_t) len);
    if (buf == NULL) {
        setThrowTskCoreError(env, tsk_error_get());
        return -1;
    }

    TSK_IMG_INFO *img_info = castImgInfo(env, a_img_info);

    ssize_t bytesread =
        tsk_img_read(img_info, (TSK_OFF_T) offset, buf, (size_t) len);
    if (bytesread == -1) {
        free(buf);
        setThrowTskCoreError(env, tsk_error_get());
        return -1;
    }

    // package it up for return
    // adjust number bytes to copy
    ssize_t copybytes = bytesread;
    jsize jbuflen = env->GetArrayLength(jbuf);
    if (jbuflen < copybytes)
        copybytes = jbuflen;

    ssize_t copiedbytes = copyBufToByteArray(env, jbuf, buf, copybytes);
    free(buf);
	if (copiedbytes == -1) {
        setThrowTskCoreError(env, tsk_error_get());
    }
    return copiedbytes;
}


/*
 * Read bytes from the given volume system
 * @return number of bytes read from the volume system, -1 on error
 * @param env pointer to java environment this was called from
 * @param obj the java object this was called from
 * @param a_vs_info the pointer to the volume system object
 * @param offset the offset in bytes to start at
 * @param len number of bytes to read
 */
JNIEXPORT jint JNICALL
Java_org_sleuthkit_datamodel_SleuthkitJNI_readVsNat(JNIEnv * env,
    jclass obj, jlong a_vs_info, jbyteArray jbuf, jlong offset, jlong len)
{
    char *buf = (char *) tsk_malloc((size_t) len);
    if (buf == NULL) {
        setThrowTskCoreError(env);
        return -1;
    }
    TSK_VS_INFO *vs_info = castVsInfo(env, a_vs_info);

    ssize_t bytesread = tsk_vs_read_block(vs_info, (TSK_DADDR_T) offset, buf,
        (size_t) len);
    if (bytesread == -1) {
        setThrowTskCoreError(env, tsk_error_get());
    }

    // package it up for return
	// adjust number bytes to copy
    ssize_t copybytes = bytesread;
    jsize jbuflen = env->GetArrayLength(jbuf);
    if (jbuflen < copybytes)
        copybytes = jbuflen;

    ssize_t copiedbytes = copyBufToByteArray(env, jbuf, buf, copybytes);
    free(buf);
    if (copiedbytes == -1) {
        setThrowTskCoreError(env, tsk_error_get());
    }
    return copiedbytes;
}


/*
 * Read bytes from the given volume
 * @return number of bytes read from the volume or -1 on error
 * @param env pointer to java environment this was called from
 * @param obj the java object this was called from
 * @param a_vol_info the pointer to the volume object
 * @param offset the offset in bytes to start at
 * @param len number of bytes to read
 */

JNIEXPORT jint JNICALL
Java_org_sleuthkit_datamodel_SleuthkitJNI_readVolNat(JNIEnv * env,
    jclass obj, jlong a_vol_info, jbyteArray jbuf, jlong offset, jlong len)
{
    char *buf = (char *) tsk_malloc((size_t) len);
    if (buf == NULL) {
        setThrowTskCoreError(env);
        return -1;
    }

    TSK_VS_PART_INFO *vol_part_info = castVsPartInfo(env, a_vol_info);

    ssize_t bytesread =
        tsk_vs_part_read(vol_part_info, (TSK_OFF_T) offset, buf,
        (size_t) len);
    if (bytesread == -1) {
        setThrowTskCoreError(env, tsk_error_get());
        free(buf);
        return -1;
    }

    // package it up for return
    // adjust number bytes to copy
    ssize_t copybytes = bytesread;
    jsize jbuflen = env->GetArrayLength(jbuf);
    if (jbuflen < copybytes)
        copybytes = jbuflen;

    ssize_t copiedbytes = copyBufToByteArray(env, jbuf, buf, copybytes);
    free(buf);
    if (copiedbytes == -1) {
        setThrowTskCoreError(env, tsk_error_get());
    }
    return copiedbytes;
}


/*
 * Read bytes from the given file system
 * @return number of bytes read from the file system, -1 on error
 * @param env pointer to java environment this was called from
 * @param obj the java object this was called from
 * @param a_fs_info the pointer to the file system object
 * @param offset the offset in bytes to start at
 * @param len number of bytes to read
 */
JNIEXPORT jint JNICALL
Java_org_sleuthkit_datamodel_SleuthkitJNI_readFsNat(JNIEnv * env,
    jclass obj, jlong a_fs_info, jbyteArray jbuf, jlong offset, jlong len)
{
    char *buf = (char *) tsk_malloc((size_t) len);
    if (buf == NULL) {
        setThrowTskCoreError(env);
        return -1;
    }
    TSK_FS_INFO *fs_info = castFsInfo(env, a_fs_info);

    ssize_t bytesread =
        tsk_fs_read(fs_info, (TSK_OFF_T) offset, buf, (size_t) len);
    if (bytesread == -1) {
        free(buf);
        setThrowTskCoreError(env, tsk_error_get());
        return -1;
    }

    // package it up for return
    // adjust number bytes to copy
    ssize_t copybytes = bytesread;
    jsize jbuflen = env->GetArrayLength(jbuf);
    if (jbuflen < copybytes)
        copybytes = jbuflen;

    ssize_t copiedbytes = copyBufToByteArray(env, jbuf, buf, copybytes);
    free(buf);
    if (copiedbytes == -1) {
        setThrowTskCoreError(env, tsk_error_get());
    }
    return copiedbytes;
}



/*
 * Read bytes from the given file
 * @return number of bytes read, or -1 on error
 * @param env pointer to java environment this was called from
 * @param obj the java object this was called from
 * @param a_file_info the pointer to the file object
 * @param jbuf jvm allocated buffer to read to
 * @param offset the offset in bytes to start at
 * @param len number of bytes to read
 */
JNIEXPORT jint JNICALL
Java_org_sleuthkit_datamodel_SleuthkitJNI_readFileNat(JNIEnv * env,
    jclass obj, jlong a_file_info, jbyteArray jbuf, jlong offset, jlong len)
{
    char *buf = (char *) tsk_malloc((size_t) len);
    if (buf == NULL) {
        setThrowTskCoreError(env);
        return -1;
    }

    TSK_FS_FILE *file_info = castFsFile(env, a_file_info);

    ssize_t bytesread =
        tsk_fs_file_read(file_info, (TSK_OFF_T) offset, buf, (size_t) len,
        TSK_FS_FILE_READ_FLAG_NONE);
    if (bytesread == -1) {
		free(buf);
        setThrowTskCoreError(env, tsk_error_get());
		return -1;
    }

    // package it up for return
	// adjust number bytes to copy
	ssize_t copybytes = bytesread;
	jsize jbuflen = env->GetArrayLength(jbuf);
	if (jbuflen < copybytes)
		copybytes = jbuflen;

    ssize_t copiedbytes = copyBufToByteArray(env, jbuf, buf, copybytes);
    free(buf);
    if (copiedbytes == -1) {
        setThrowTskCoreError(env, tsk_error_get());
    }
    return copiedbytes;
}


/*
 * Close the given image
 * @param env pointer to java environment this was called from
 * @param obj the java object this was called from
 * @param a_img_info the pointer to the image object
 */
JNIEXPORT void JNICALL
Java_org_sleuthkit_datamodel_SleuthkitJNI_closeImgNat(JNIEnv * env,
    jclass obj, jlong a_img_info)
{
    TSK_IMG_INFO *img_info = castImgInfo(env, a_img_info);
    tsk_img_close(img_info);
}

/*
 * Close the given volume system
 * @param env pointer to java environment this was called from
 * @param obj the java object this was called from
 * @param a_vs_info the pointer to the volume system object
 */
JNIEXPORT void JNICALL Java_org_sleuthkit_datamodel_SleuthkitJNI_closeVsNat
    (JNIEnv * env, jclass obj, jlong a_vs_info) {
    TSK_VS_INFO *vs_info = castVsInfo(env, a_vs_info);
    tsk_vs_close(vs_info);
}

/*
 * Close the given volume system
 * @param env pointer to java environment this was called from
 * @param obj the java object this was called from
 * @param a_fs_info the pointer to the file system object
 */
JNIEXPORT void JNICALL Java_org_sleuthkit_datamodel_SleuthkitJNI_closeFsNat
    (JNIEnv * env, jclass obj, jlong a_fs_info) {
    TSK_FS_INFO *fs_info = castFsInfo(env, a_fs_info);
    tsk_fs_close(fs_info);
}

/*
 * Close the given file
 * @param env pointer to java environment this was called from
 * @param obj the java object this was called from
 * @param a_file_info the pointer to the file object
 */
JNIEXPORT void JNICALL
Java_org_sleuthkit_datamodel_SleuthkitJNI_closeFileNat(JNIEnv * env,
    jclass obj, jlong a_file_info)
{
    TSK_FS_FILE *file_info = castFsFile(env, a_file_info);
    tsk_fs_file_close(file_info);
}

/*
 * Get the current Sleuthkit version number
 * @return the version string
 * @param env pointer to java environment this was called from
 * @param obj the java object this was called from
 */
JNIEXPORT jstring JNICALL
Java_org_sleuthkit_datamodel_SleuthkitJNI_getVersionNat(JNIEnv * env,
    jclass obj)
{
    const char *cversion = tsk_version_get_str();
    jstring jversion = (*env).NewStringUTF(cversion);
    return jversion;
}

/*
 * Enable verbose logging and redirect stderr to the given log file.
 * @param env pointer to java environment this was called from
 * @param obj the java object this was called from
 * @param logPath The log file to append to.
 */
JNIEXPORT void JNICALL
Java_org_sleuthkit_datamodel_SleuthkitJNI_startVerboseLoggingNat
    (JNIEnv * env, jclass obj, jstring logPath)
{
    jboolean isCopy;
    char *str8 = (char *) env->GetStringUTFChars(logPath, &isCopy);
    if (freopen(str8, "a", stderr) == NULL) {
        setThrowTskCoreError(env, "Couldn't open verbose log file for appending.");
        return;
    }
    tsk_verbose++;
}

/*
 * Create an index for the given database path
 * @param env pointer to java environment this was called from
 * @param obj the java object this was called from
 * @param dbPathJ path for the database
 */
JNIEXPORT void JNICALL
Java_org_sleuthkit_datamodel_SleuthkitJNI_createLookupIndexNat (JNIEnv * env,
    jclass obj, jstring dbPathJ)
{
    TSK_TCHAR dbPathT[1024];
    toTCHAR(env, dbPathT, 1024, dbPathJ);

    TSK_HDB_OPEN_ENUM flags = TSK_HDB_OPEN_NONE;
    TSK_HDB_INFO * temp = tsk_hdb_open(dbPathT, flags);
    if (temp == NULL) {
        setThrowTskCoreError(env, "Error opening database to create index");
        return;
    }

    TSK_TCHAR dbType[1024];

    if(temp->db_type == TSK_HDB_DBTYPE_MD5SUM_ID) {
        TSNPRINTF(dbType, 1024, _TSK_T("%") PRIcTSK, TSK_HDB_DBTYPE_MD5SUM_STR);
    }
    else if(temp->db_type == TSK_HDB_DBTYPE_HK_ID) {
        TSNPRINTF(dbType, 1024, _TSK_T("%") PRIcTSK, TSK_HDB_DBTYPE_HK_STR);
    }
    else if(temp->db_type == TSK_HDB_DBTYPE_ENCASE_ID) {
        TSNPRINTF(dbType, 1024, _TSK_T("%") PRIcTSK, TSK_HDB_DBTYPE_ENCASE_STR);
    }
    else {
        TSNPRINTF(dbType, 1024, _TSK_T("%") PRIcTSK, TSK_HDB_DBTYPE_NSRL_MD5_STR);
    }

    if (tsk_hdb_makeindex(temp, dbType)) {
        setThrowTskCoreError(env, "Error creating index");
    }

    tsk_hdb_close(temp);
}

/*
 * Check if an index exists for the given database path.
 * @param env pointer to java environment this was called from
 * @param obj the java object this was called from
 * @param dbPathJ path for the database
 */
JNIEXPORT jboolean JNICALL Java_org_sleuthkit_datamodel_SleuthkitJNI_lookupIndexExistsNat
  (JNIEnv * env, jclass obj, jstring dbPathJ) {

    TSK_TCHAR dbPathT[1024];
    toTCHAR(env, dbPathT, 1024, dbPathJ);

    TSK_HDB_OPEN_ENUM flags = TSK_HDB_OPEN_IDXONLY;
    TSK_HDB_INFO * temp = tsk_hdb_open(dbPathT, flags);
    if (temp == NULL) {
        return (jboolean) false;
    }

    uint8_t retval = tsk_hdb_hasindex(temp, TSK_HDB_HTYPE_MD5_ID);

    tsk_hdb_close(temp);
    return (jboolean) retval == 1;
}
    <|MERGE_RESOLUTION|>--- conflicted
+++ resolved
@@ -520,19 +520,11 @@
 
         if (ret == 1) {
             //fatal error
-<<<<<<< HEAD
-            setThrowTskCoreError(env, msg.c_str());
-        }
-        else if (ret == 2) {
-            //non fatal error
-            setThrowTskDataError(env, msg.c_str());
-=======
             setThrowTskCoreError(env, msgss.str().c_str());
         }
         else if (ret == 2) {
             //non fatal error
             setThrowTskDataError(env, msgss.str().c_str());
->>>>>>> e1fc7aa7
         }
     }
 
