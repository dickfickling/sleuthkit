/*
 ** The Sleuth Kit
 **
 ** Brian Carrier [carrier <at> sleuthkit [dot] org]
 ** Copyright (c) 2010-2011 Brian Carrier.  All Rights reserved
 **
 ** This software is distributed under the Common Public License 1.0
 **
 */

/**
 * \file auto_db.cpp
 * Contains code to populate SQLite database with volume and file system information from a specific image.
 */

#include "tsk_case_db.h"
#include <string.h>

#include <algorithm>
using std::for_each;


/**
 * @param a_db Database to add an image to
 * @param a_NSRLDb Database of "known" files (can be NULL)
 * @param a_knownBadDb Database of "known bad" files (can be NULL)
 */
TskAutoDb::TskAutoDb(TskDbSqlite * a_db, TSK_HDB_INFO * a_NSRLDb, TSK_HDB_INFO * a_knownBadDb)
{
    m_db = a_db;
    m_curFsId = 0;
    m_curVsId = 0;
    m_blkMapFlag = false;
    m_fileHashFlag = false;
    m_vsFound = false;
    m_volFound = false;
    m_stopped = false;
    m_imgTransactionOpen = false;
    m_NSRLDb = a_NSRLDb;
    m_knownBadDb = a_knownBadDb;
    m_noFatFsOrphans = false;
    m_processUnallocSpace = false;
}

TskAutoDb::~TskAutoDb()
{
    // if they didn't commit / revert, then revert
    if (m_imgTransactionOpen)
        revertAddImage();

    closeImage();
}

void
 TskAutoDb::closeImage()
{
    TskAuto::closeImage();
    m_NSRLDb = NULL;
    m_knownBadDb = NULL;
}



void
 TskAutoDb::createBlockMap(bool flag)
{
    m_blkMapFlag = flag;
}

void
 TskAutoDb::hashFiles(bool flag)
{
    m_fileHashFlag = flag;
}

/**
* Skip processing of orphans on FAT filesystems.  
* This will make the loading of the database much faster
* but you will not have all deleted files.
* @param noFatFsOrphans flag set to true if to skip processing orphans on FAT fs
*/
void TskAutoDb::setNoFatFsOrphans(bool noFatFsOrphans)
{
    m_noFatFsOrphans = noFatFsOrphans;
}

/**
* Setter to process unallocated space 
* When enabled, unallocated space will be processed, but it will slow down creation of the database
* @param processUnallocSpace flag set to true if to process all unallocated space in the image
*/
void TskAutoDb::setProcessUnallocSpace(bool processUnallocSpace)
{
    m_processUnallocSpace = processUnallocSpace;
}

/**
 * Open the image to be analyzed.  Use the startAddImage() method if you want
 * savepoints and the ability to rollback. Uses the
 * utf8 functions even in windows.
 * @param a_num Number of images
 * @param a_images Images to open
 * @param a_type Image file format
 * @param a_ssize Sector size in bytes
 * @return Resturns 1 on error
 */
uint8_t
    TskAutoDb::openImageUtf8(int a_num, const char *const a_images[],
    TSK_IMG_TYPE_ENUM a_type, unsigned int a_ssize)
{
    uint8_t retval =
        TskAuto::openImageUtf8(a_num, a_images, a_type, a_ssize);
    if (retval != 0) {
        return retval;
    }

    if (addImageDetails(a_images, a_num)) {
        return 1;
    }
    return 0;
}

/**
 * Open the image to be analyzed. Use the startAddImage() method if you want 
 * savepoints and the ability to rollback.
 * @param a_num Number of images
 * @param a_images Images to open
 * @param a_type Image file format
 * @param a_ssize Sector size in bytes
 * @return Resturns 1 on error
 */
uint8_t
    TskAutoDb::openImage(int a_num, const TSK_TCHAR * const a_images[],
    TSK_IMG_TYPE_ENUM a_type, unsigned int a_ssize)
{

// make name of database
#ifdef TSK_WIN32

    uint8_t retval = TskAuto::openImage(a_num, a_images, a_type, a_ssize);

    if (retval != 0) {
        return retval;
    }


    // convert image paths to UTF-8
    char **img_ptrs = (char **) tsk_malloc(sizeof(char **));

    for (int i = 0; i < a_num; i++) {
        char img2[1024];
        UTF8 *ptr8;
        UTF16 *ptr16;

        ptr8 = (UTF8 *) img2;
        ptr16 = (UTF16 *) a_images[i];

        retval =
            tsk_UTF16toUTF8_lclorder((const UTF16 **) &ptr16, (UTF16 *)
            & ptr16[TSTRLEN(a_images[i]) + 1], &ptr8,
            (UTF8 *) ((uintptr_t) ptr8 + 1024), TSKlenientConversion);
        if (retval != TSKconversionOK) {
            tsk_error_reset();
            tsk_error_set_errno(TSK_ERR_AUTO_UNICODE);
            tsk_error_set_errstr("Error converting image to UTF-8\n");
            return 1;
        }
        img_ptrs[i] = img2;
    }

    if (addImageDetails(img_ptrs, a_num)) {
        return 1;
    }

    return 0;
#else
    return openImageUtf8(a_num, a_images, a_type, a_ssize);
#endif
}

/**
 * Adds image details to the existing database tables.
 * @param img_ptrs The paths to the image splits
 * @return Returns 1 on error
 */

uint8_t
TskAutoDb::addImageDetails(const char *const img_ptrs[], int a_num)
{
    if (m_db->addImageInfo(m_img_info->itype, m_img_info->sector_size,
            m_curImgId, m_curImgTZone)) {
        return 1;
    }

    // Add the image names
    for (int i = 0; i < a_num; i++) {
        const char *img_ptr = NULL;
        img_ptr = img_ptrs[i];

        //// get only the file name (ignore the directory name)
        //for (a = strlen(img_ptr) - 1; a > 0; a--) {
        //    if ((img_ptr[a] == '/') || (img_ptr[a] == '\\')) {
        //        a++;
        //        break;
        //    }
        //}

        if (m_db->addImageName(m_curImgId, img_ptr, i)) {
            return 1;
        }
    }

    return 0;
}


/**
 * Analyzes the open image and adds image info to a database.
 * @returns 1 if an error occured (error will have been registered)
 */
uint8_t TskAutoDb::addFilesInImgToDb()
{
    if (m_db == NULL || !m_db->dbExist()) {
        tsk_error_reset();
        tsk_error_set_errno(TSK_ERR_AUTO_DB);
        tsk_error_set_errstr("addFilesInImgToDb: m_db not open");
        registerError();
        return 1;
    }

    setVolFilterFlags((TSK_VS_PART_FLAG_ENUM) (TSK_VS_PART_FLAG_ALLOC |
            TSK_VS_PART_FLAG_UNALLOC));

    uint8_t
        retval = findFilesInImg();
    if (retval)
        return retval;

    return 0;
}

TSK_FILTER_ENUM TskAutoDb::filterVs(const TSK_VS_INFO * vs_info)
{
    m_vsFound = true;
    if (m_db->addVsInfo(vs_info, m_curImgId, m_curVsId)) {
        return TSK_FILTER_STOP;
    }

    return TSK_FILTER_CONT;
}

TSK_FILTER_ENUM
TskAutoDb::filterVol(const TSK_VS_PART_INFO * vs_part)
{
    m_volFound = true;

    if (m_db->addVolumeInfo(vs_part, m_curVsId, m_curVolId)) {
        return TSK_FILTER_STOP;
    }

    return TSK_FILTER_CONT;
}


TSK_FILTER_ENUM
TskAutoDb::filterFs(TSK_FS_INFO * fs_info)
{
    TSK_FS_FILE *file_root;

    if (m_volFound && m_vsFound) {
        // there's a volume system and volume
        if (m_db->addFsInfo(fs_info, m_curVolId, m_curFsId)) {
            return TSK_FILTER_STOP;
        }
    }
    else {
        // file system doesn't live in a volume, use image as parent
        if (m_db->addFsInfo(fs_info, m_curImgId, m_curFsId)) {
            return TSK_FILTER_STOP;
        }
    }


    // We won't hit the root directory on the walk, so open it now 
    if ((file_root = tsk_fs_file_open(fs_info, NULL, "/")) != NULL) {
        processAttributes(file_root, "");
    }

    // make sure that flags are set to get all files -- we need this to
    // find parent directory
     
    TSK_FS_DIR_WALK_FLAG_ENUM filterFlags = (TSK_FS_DIR_WALK_FLAG_ENUM)
        (TSK_FS_DIR_WALK_FLAG_ALLOC | TSK_FS_DIR_WALK_FLAG_UNALLOC);

    //check if to skip processing of FAT orphans
    if (m_noFatFsOrphans 
        && TSK_FS_TYPE_ISFAT(fs_info->ftype) ) {
            filterFlags = (TSK_FS_DIR_WALK_FLAG_ENUM) (filterFlags | TSK_FS_DIR_WALK_FLAG_NOORPHAN);
    }

    setFileFilterFlags(filterFlags);

    return TSK_FILTER_CONT;
}

/* Insert the file data into the file table.
 * @param md5 Binary MD5 value (i.e. 16 bytes) or NULL
 * Returns TSK_ERR on error.
 */
TSK_RETVAL_ENUM
    TskAutoDb::insertFileData(TSK_FS_FILE * fs_file,
    const TSK_FS_ATTR * fs_attr, const char *path,
    const unsigned char *const md5,
    const TSK_DB_FILES_KNOWN_ENUM known)
{
    if (m_db->addFsFile(fs_file, fs_attr, path, md5, known, m_curFsId,
            m_curFileId)) {
        return TSK_ERR;
    }

    return TSK_OK;
}


/**
 * Start the process to add image/file metadata to database. Reverts
 * all changes on error. When runProcess()
 * returns, user must call either commitAddImage() to commit the changes,
 * or revertAddImage() to revert them.
 * @returns 1 if any error occured (messages will be registered in list), 2 if error occured but add image process can continue, and 0 on success
 */
uint8_t
    TskAutoDb::startAddImage(int numImg, const TSK_TCHAR * const imagePaths[],
    TSK_IMG_TYPE_ENUM imgType, unsigned int sSize)
{
    if (tsk_verbose)
        tsk_fprintf(stderr, "TskAutoDb::startAddImage: Starting add image process\n");

    if (m_db->releaseSavepoint(TSK_ADD_IMAGE_SAVEPOINT) == 0) {
        tsk_error_reset();
        tsk_error_set_errno(TSK_ERR_AUTO_DB);
        tsk_error_set_errstr("TskAutoDb::startAddImage(): An add-image savepoint already exists");
        registerError();
        return 1;
    }

    // @@@ This check is a bit paranoid, and may need to be removed in the future
    if (m_db->inTransaction()) {
        tsk_error_reset();
        tsk_error_set_errno(TSK_ERR_AUTO_DB);
        tsk_error_set_errstr("TskAutoDb::startAddImage(): Already in a transaction, image might not be commited");
        registerError();
        return 1;
    }

    if (m_db->createSavepoint(TSK_ADD_IMAGE_SAVEPOINT)) {
        registerError();
        return 1;
    }

    m_imgTransactionOpen = true;

    if (openImage(numImg, imagePaths, imgType, sSize)) {
        tsk_error_set_errstr2("TskAutoDb::startAddImage");
        registerError();
        if (revertAddImage())
            registerError();
        return 1;
    }
    
    uint8_t addFilesRet = addFilesInImgToDb();
    uint8_t addUnallocRet = 0;
    
    if (m_processUnallocSpace)
        addUnallocRet = addUnallocSpaceToDb();

    //do not roll back if errors in this case, but do report registered errors
    if (addFilesRet || addUnallocRet)
        return 2;

    return 0;
}

#ifdef WIN32
uint8_t
    TskAutoDb::startAddImage(int numImg, const char *const imagePaths[],
    TSK_IMG_TYPE_ENUM imgType, unsigned int sSize)
{
    if (tsk_verbose)
        tsk_fprintf(stderr, "TskAutoDb::startAddImage_utf8: Starting add image process\n");
   

    if (m_db->releaseSavepoint(TSK_ADD_IMAGE_SAVEPOINT) == 0) {
        tsk_error_reset();
        tsk_error_set_errno(TSK_ERR_AUTO_DB);
        tsk_error_set_errstr("TskAutoDb::startAddImage(): An add-image savepoint already exists");
        registerError();
        return 1;
    }

    // @@@ This check is a bit paranoid, and may need to be removed in the future
    if (m_db->inTransaction()) {
        tsk_error_reset();
        tsk_error_set_errno(TSK_ERR_AUTO_DB);
        tsk_error_set_errstr("TskAutoDb::startAddImage(): Already in a transaction, image might not be commited");
        registerError();
        return 1;
    }


    if (m_db->createSavepoint(TSK_ADD_IMAGE_SAVEPOINT)) {
        registerError();
        return 1;
    }

    m_imgTransactionOpen = true;

    if (openImageUtf8(numImg, imagePaths, imgType, sSize)) {
        tsk_error_set_errstr2("TskAutoDb::startAddImage");
        registerError();
        if (revertAddImage())
            registerError();
        return 1;
    }

    uint8_t addFilesRet = addFilesInImgToDb();
    uint8_t addUnallocRet = 0;

<<<<<<< HEAD
    if (m_processUnallocSpace)
        addUnallocRet = addUnallocSpaceToDb();

    //do not roll back if errors in this case, but do report registered errors
    if (addFilesRet || addUnallocRet)
        return 2;

=======
>>>>>>> c6440b57
    return 0;
}
#endif


/**
 * Cancel the running process.  Will not be handled immediately. 
 */
void
 TskAutoDb::stopAddImage()
{
    if (tsk_verbose)
        tsk_fprintf(stderr, "TskAutoDb::stopAddImage: Stop request received\n");

    m_stopped = true;
    setStopProcessing();
    // flag is checked every time processFile() is called
}

/**
 * Revert all changes after the process has run sucessfully.
 * @returns 1 on error (error was NOT registered in list), 0 on success
 */
int
 TskAutoDb::revertAddImage()
{
    if (tsk_verbose)
        tsk_fprintf(stderr, "TskAutoDb::revertAddImage: Reverting add image process\n");

    if (m_imgTransactionOpen == false) {
        tsk_error_reset();
        tsk_error_set_errno(TSK_ERR_AUTO_DB);
        tsk_error_set_errstr("revertAddImage(): transaction is already closed");
        return 1;
    }

    int retval = m_db->revertSavepoint(TSK_ADD_IMAGE_SAVEPOINT);
    if (retval == 0) {
        if (m_db->inTransaction()) {
            tsk_error_reset();
            tsk_error_set_errno(TSK_ERR_AUTO_DB);
            tsk_error_set_errstr("TskAutoDb::revertAddImage(): Image reverted, but still in a transaction.");
            retval = 1;
        }
    }
    m_imgTransactionOpen = false;
    return retval;
}

/**
 * Finish the process after it has run sucessfully by committing the changes.
 * @returns Id of the image that was added or -1 on error (error was NOT registered in list)
 */
int64_t
TskAutoDb::commitAddImage()
{
    if (tsk_verbose)
        tsk_fprintf(stderr, "TskAutoDb::commitAddImage: Commiting add image process\n");

    if (m_imgTransactionOpen == false) {
        tsk_error_reset();
        tsk_error_set_errno(TSK_ERR_AUTO_DB);
        tsk_error_set_errstr("commitAddImage(): transaction is already closed");
        return -1;
    }

    int retval = m_db->releaseSavepoint(TSK_ADD_IMAGE_SAVEPOINT);
    m_imgTransactionOpen = false;
    if (retval == 1) {
        return -1;
    } else {
        if (m_db->inTransaction()) {
            tsk_error_reset();
            tsk_error_set_errno(TSK_ERR_AUTO_DB);
            tsk_error_set_errstr("TskAutoDb::revertAddImage(): Image savepoint released, but still in a transaction.");
            return -1;
        }
    }

    return m_curImgId;
}

/**
 * Set the current image's timezone
 */
void
TskAutoDb::setTz(string tzone)
{
    m_curImgTZone = tzone;
}

TSK_RETVAL_ENUM
TskAutoDb::processFile(TSK_FS_FILE * fs_file, const char *path)
{

    // Check if the process has been canceled
    if (m_stopped) {
        if (tsk_verbose)
            tsk_fprintf(stderr, "TskAutoDb::processFile: Stop request detected\n");
        return TSK_STOP;
    }

    /* process the attributes.  The case of having 0 attributes can occur
     * with virtual / sparse files.  At some point, this can probably be cleaned
     * up if TSK is more consistent about if there should always be an attribute or not */
    TSK_RETVAL_ENUM retval;
    if (tsk_fs_file_attr_getsize(fs_file) == 0)
        retval = insertFileData(fs_file, NULL, path, NULL, TSK_DB_FILES_KNOWN_UNKNOWN);
    else
        retval = processAttributes(fs_file, path);

    if (retval == TSK_STOP)
        return TSK_STOP;
    else 
        return TSK_OK;
}


// we return only OK or STOP -- errors are registered only and OK is returned. 
TSK_RETVAL_ENUM
TskAutoDb::processAttribute(TSK_FS_FILE * fs_file,
    const TSK_FS_ATTR * fs_attr, const char *path)
{
    // add the file metadata for the default attribute type
    if (isDefaultType(fs_file, fs_attr)) {

        // calculate the MD5 hash if the attribute is a file
        unsigned char hash[16];
        unsigned char *md5 = NULL;
        memset(hash, 0, 16);

        TSK_DB_FILES_KNOWN_ENUM file_known = TSK_DB_FILES_KNOWN_UNKNOWN;

		if (m_fileHashFlag && isFile(fs_file)) {
            if (md5HashAttr(hash, fs_attr)) {
                // error was registered
                return TSK_OK;
            }
            md5 = hash;

            if (m_NSRLDb != NULL) {
                int8_t retval = tsk_hdb_lookup_raw(m_NSRLDb, hash, 16, TSK_HDB_FLAG_QUICK, NULL, NULL);
                if (retval == -1) {
                    registerError();
                    return TSK_OK;
                } else if (retval) {
                    file_known = TSK_DB_FILES_KNOWN_KNOWN;
                }
            }

            if (m_knownBadDb != NULL) {
                int8_t retval = tsk_hdb_lookup_raw(m_knownBadDb, hash, 16, TSK_HDB_FLAG_QUICK, NULL, NULL);
                if (retval == -1) {
                    registerError();
                    return TSK_OK;
                } else if (retval) {
                    file_known = TSK_DB_FILES_KNOWN_KNOWN_BAD;
                }
            }
        }

        if (insertFileData(fs_attr->fs_file, fs_attr, path, md5, file_known) == TSK_ERR) {
            registerError();
            return TSK_OK;
        }
    }

    // add the block map, if requested and the file is non-resident
    if ((m_blkMapFlag) && (isNonResident(fs_attr))
        && (isDotDir(fs_file, path) == 0)) {
        TSK_FS_ATTR_RUN *run;
        int sequence = 0;

        for (run = fs_attr->nrd.run; run != NULL; run = run->next) {
            unsigned int block_size = fs_file->fs_info->block_size;

            // ignore sparse blocks
            if (run->flags & TSK_FS_ATTR_RUN_FLAG_SPARSE)
                continue;

            // @@@ We probaly want to keep on going here
            if (m_db->addFileLayoutRange(m_curFileId,
                    run->addr * block_size, run->len * block_size, sequence++)) {
                registerError();
                return TSK_OK;
            }
        }
    }

    return TSK_OK;
}


/**
 * Helper for md5HashAttr
 */
TSK_WALK_RET_ENUM
TskAutoDb::md5HashCallback(TSK_FS_FILE * file, TSK_OFF_T offset,
    TSK_DADDR_T addr, char *buf, size_t size,
    TSK_FS_BLOCK_FLAG_ENUM a_flags, void *ptr)
{
    TSK_MD5_CTX *md = (TSK_MD5_CTX *) ptr;
    if (md == NULL)
        return TSK_WALK_CONT;

    TSK_MD5_Update(md, (unsigned char *) buf, (unsigned int) size);

    return TSK_WALK_CONT;
}



/**
 * MD5 hash an attribute and put the result in the given array
 * @param md5Hash array to write the hash to
 * @param fs_attr attribute to hash the data of
 * @return Returns 1 on error (message has been registered)
 */
int
TskAutoDb::md5HashAttr(unsigned char md5Hash[16], const TSK_FS_ATTR * fs_attr)
{
    TSK_MD5_CTX md;

    TSK_MD5_Init(&md);

    if (tsk_fs_attr_walk(fs_attr, TSK_FS_FILE_WALK_FLAG_NONE,
            md5HashCallback, (void *) &md)) {
        registerError();
        return 1;
    }

    TSK_MD5_Final(md5Hash, &md);
    return 0;
}

/**
* Callback invoked per every unallocated block in the filesystem
* Creates file ranges and file entries 
* A single file entry per consecutive range of blocks
* @param a_block block being walked
* @param a_ptr point to TskAutoDb class
* @returns TSK_WALK_CONT
*/
TSK_WALK_RET_ENUM TskAutoDb::fsWalkUnallocBlocksCb(const TSK_FS_BLOCK *a_block, void *a_ptr) {
    TskAutoDb * tskAutoDb = (TskAutoDb *) a_ptr;

    if (tskAutoDb->unallocBlockWlkTrack.isStart) {
        tskAutoDb->unallocBlockWlkTrack.isStart = false;
        tskAutoDb->unallocBlockWlkTrack.curRangeStart = a_block->addr;
        tskAutoDb->unallocBlockWlkTrack.prevBlock = a_block->addr;
    }
    else {
        //check if non-consecutive blocks, make range if needed
        const TSK_FS_INFO * fsInfo = tskAutoDb->unallocBlockWlkTrack.fsInfo;
        const TSK_DADDR_T * prevBlock = &(tskAutoDb->unallocBlockWlkTrack.prevBlock);
        if (a_block->addr != *prevBlock +1) {
            //make a new range inclusive from curRangeStart to prevBlock
            TSK_DB_FILE_LAYOUT_RANGE tempRange;
            tempRange.sequence = 0;
            tempRange.fileObjId = 0; //filled in by db layer
            tempRange.byteStart = tskAutoDb->unallocBlockWlkTrack.curRangeStart * fsInfo->block_size + fsInfo->offset;
            tempRange.byteLen = (1 + *prevBlock - tskAutoDb->unallocBlockWlkTrack.curRangeStart) * fsInfo->block_size;
            //add unalloc block file per single range to db
            vector<TSK_DB_FILE_LAYOUT_RANGE> ranges;
            ranges.push_back(tempRange);
            int64_t fileObjId = 0;
            tskAutoDb->m_db->addUnallocBlockFile(tskAutoDb->unallocBlockWlkTrack.fsObjId, 
                tskAutoDb->unallocBlockWlkTrack.fsObjId, tempRange.byteLen, ranges, fileObjId);
            //advance range start to a new range
            tskAutoDb->unallocBlockWlkTrack.curRangeStart = a_block->addr;
        } 
        //update prev block
        tskAutoDb->unallocBlockWlkTrack.prevBlock = a_block->addr;
    }

    //we don't know what the last unalloc block is in advance
    //and will handle the last range in processFsInfoUnalloc()
    
    return TSK_WALK_CONT;
}


/**
* Process unallocated space in the fs
* Create files for consecutive unalloc block ranges
* @param dbFsInfo fs to process
* @returns TSK_OK on success, TSK_ERR on error
*/
int8_t TskAutoDb::processFsInfoUnalloc(const TSK_DB_FS_INFO & dbFsInfo) {
    //open the fs we have from database
    TSK_FS_INFO * fsInfo = tsk_fs_open_img(m_img_info, dbFsInfo.imgOffset, dbFsInfo.fType);
    if (fsInfo == NULL) {
        return TSK_ERR;
    }

    //walk unalloc blocks on the fs and process them
    //initialize the block walk tracking struct
    unallocBlockWlkTrack.fsInfo = fsInfo;
    unallocBlockWlkTrack.curRangeStart = 0;
    unallocBlockWlkTrack.prevBlock = 0;
    unallocBlockWlkTrack.isStart = true;
    unallocBlockWlkTrack.fsObjId = dbFsInfo.objId;

    uint8_t block_walk_ret = tsk_fs_block_walk(fsInfo, fsInfo->first_block, fsInfo->last_block, TSK_FS_BLOCK_WALK_FLAG_UNALLOC, 
        fsWalkUnallocBlocksCb, this);

    if (block_walk_ret == 1) {
        unallocBlockWlkTrack.fsInfo = NULL;
        tsk_fs_close(fsInfo);
        return TSK_ERR;
    }

    //handle creation of the last range
    //make range inclusive from curBlockStart to prevBlock
    TSK_DB_FILE_LAYOUT_RANGE tempRange;
    tempRange.sequence = 0;
    tempRange.fileObjId = 0; //filled by db layer
    tempRange.byteStart = unallocBlockWlkTrack.curRangeStart * fsInfo->block_size + fsInfo->offset;
    tempRange.byteLen = (1 + unallocBlockWlkTrack.prevBlock - unallocBlockWlkTrack.curRangeStart) * fsInfo->block_size;      
    //add unalloc block file per single range to db
    vector<TSK_DB_FILE_LAYOUT_RANGE> ranges;
    ranges.push_back(tempRange);
    int64_t fileObjId = 0;
    m_db->addUnallocBlockFile(dbFsInfo.objId, dbFsInfo.objId, tempRange.byteLen, ranges, fileObjId);
    
    //cleanup 
    unallocBlockWlkTrack.fsInfo = NULL;
    tsk_fs_close(fsInfo);

    return TSK_OK; 
}

/**
* Process all unallocated space and create "virtual" files with layouts
* @returns TSK_OK on success, TSK_ERR on error
*/
uint8_t TskAutoDb::addUnallocSpaceToDb() {
    
    uint8_t retFsSpace = addUnallocFsSpaceToDb(); 
    uint8_t retVsSpace = addUnallocVsSpaceToDb();
    
    return retFsSpace || retVsSpace;
}

/**
* traverse filesystems, walk blocks
* create files for unalloc content
* @returns TSK_OK on success, TSK_ERR on error (if some or all fs could not be processed)
*/
uint8_t TskAutoDb::addUnallocFsSpaceToDb() {

    vector<TSK_DB_FS_INFO> fsInfos;

    uint16_t ret = m_db->getFsInfos(fsInfos);
    if (ret) {
        return TSK_ERR;
    }

    int8_t allFsProcessRet = TSK_OK;
    for (vector<TSK_DB_FS_INFO>::iterator it = fsInfos.begin(); it!= fsInfos.end(); ++it)
        allFsProcessRet |= processFsInfoUnalloc(*it);

    return allFsProcessRet;
}

/**
* traverse volumes
* create files for unalloc content
* @returns TSK_OK on success, TSK_ERR on error
*/
uint8_t TskAutoDb::addUnallocVsSpaceToDb() {

    vector<TSK_DB_VS_PART_INFO> vsPartInfos;

    uint8_t ret = m_db->getVsPartInfos(vsPartInfos);
    if (ret) {
        return ret;
    }

    for (vector<TSK_DB_VS_PART_INFO>::iterator it = vsPartInfos.begin();
        it != vsPartInfos.end(); ++it) {
        TSK_DB_VS_PART_INFO &vsPart = *it;

        //interested in unalloc and meta
        if ( (vsPart.flags & (TSK_VS_PART_FLAG_UNALLOC | TSK_VS_PART_FLAG_META)) == 0)
            continue;

        //get sector size and image offset from parent vs info

        //get parent id of this vs part
        TSK_DB_OBJECT vsPartObj;     
        if (m_db->getObjectInfo(vsPart.objId, vsPartObj) ) {
            return TSK_ERR;
        }

        TSK_DB_VS_INFO vsInfo;
        if (m_db->getVsInfo(vsPartObj.parObjId, vsInfo) ) {
            return TSK_ERR;
        }

        //create an unalloc file with unalloc part, with vs part as parent
        vector<TSK_DB_FILE_LAYOUT_RANGE> ranges;
        TSK_DB_FILE_LAYOUT_RANGE tempRange;
        tempRange.byteStart = vsInfo.offset + vsInfo.block_size * vsPart.start;
        tempRange.byteLen = vsInfo.block_size * vsPart.len; 
        tempRange.sequence = 0;
        ranges.push_back(tempRange);
        int64_t fileObjId = 0;
        m_db->addUnallocBlockFile(vsPart.objId, 0, tempRange.byteLen, ranges, fileObjId);
    }

    return TSK_OK;
}<|MERGE_RESOLUTION|>--- conflicted
+++ resolved
@@ -426,7 +426,6 @@
     uint8_t addFilesRet = addFilesInImgToDb();
     uint8_t addUnallocRet = 0;
 
-<<<<<<< HEAD
     if (m_processUnallocSpace)
         addUnallocRet = addUnallocSpaceToDb();
 
@@ -434,8 +433,6 @@
     if (addFilesRet || addUnallocRet)
         return 2;
 
-=======
->>>>>>> c6440b57
     return 0;
 }
 #endif
